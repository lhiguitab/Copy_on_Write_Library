--- conflicted
+++ resolved
@@ -1,5 +1,4 @@
 from cow_library import COWFS
-import shutil
 import os
 import json
 
@@ -46,7 +45,6 @@
     return contenido
 
 
-
 def main():
     # Inicializar el sistema de archivos
     cow = COWFS()
@@ -54,30 +52,12 @@
     # Opcional: Eliminar bloques existentes
     # cow.delete_blocks()
 
-<<<<<<< HEAD
     # Opcional: Eliminar metadatos existentes
     # cow.delete_metadata()
 
     filename = "mi_archivo.txt"
 
     # Crear el archivo si no existe
-=======
-    # delete_blocks(cow) Eliminar bloques existentes
-   #delete_metadata(cow) Eliminar metadatos existentes
-
-    filename = "mi_archivo.txt"
-    '''
-    version = 3
-    contenido_version = obtener_contenido_version(cow, filename, version)
-    
-    if contenido_version is not None:
-         print(f"\n📜 Contenido de la versión {version}:\n{contenido_version.decode()}")
-    else:
-         print(f"⚠️ No se pudo obtener el contenido de la versión {version}.")
-
- '''
-    # 1️⃣ Crear el archivo si no existe
->>>>>>> 76b6d685
     if cow.create(filename):
         print(f"Archivo '{filename}' creado exitosamente.")
     else:
